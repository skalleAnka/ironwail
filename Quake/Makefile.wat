<<<<<<< HEAD
# makefile to build ironwail.exe for Windows using Open Watcom:
# wmake -f OWMakefile.win32
=======
# makefile to build quakespasm.exe for Windows using Open Watcom:
#   wmake -f Makefile.wat
>>>>>>> ae97a7b5

### Enable/disable SDL2
USE_SDL2=1

### Enable/disable codecs for streaming music support
USE_CODEC_WAVE=1
USE_CODEC_FLAC=1
USE_CODEC_MP3=1
USE_CODEC_VORBIS=1
USE_CODEC_OPUS=1
# either xmp or mikmod (or modplug)
USE_CODEC_MIKMOD=1
USE_CODEC_XMP=0
USE_CODEC_MODPLUG=0
USE_CODEC_UMX=1

# which library to use for mp3 decoding: mad or mpg123
MP3LIB=mad
# which library to use for ogg decoding: vorbis or tremor
VORBISLIB=vorbis

WINSOCK2= 0

# ---------------------------
# build variables
# ---------------------------

CFLAGS_BASE = -zq -wx -bm -bt=nt -5s -sg -otexan -fp5 -fpi87 -ei -j -zp8
# newer OpenWatcom versions enable W303 by default
CFLAGS_BASE+= -wcd=303
CFLAGS = $(CFLAGS_BASE)

!ifneq USE_SDL2 1
SDL_CFLAGS = -I../Windows/SDL/include
SDL_LIBS = ../Windows/SDL/watcom/SDL.lib
!else
SDL_CFLAGS = -I../Windows/SDL2/include
SDL_LIBS = ../Windows/SDL2/watcom/SDL2.lib
CFLAGS += -DUSE_SDL2
!endif

!ifeq WINSOCK2 1
DEFWINSOCK =-D_USE_WINSOCK2
LIBWINSOCK = ws2_32.lib
!else
DEFWINSOCK =
LIBWINSOCK = wsock32.lib
!endif

CFLAGS    += $(DEFWINSOCK)
NET_LIBS   = $(LIBWINSOCK)

# note:  all codec libraries are static.
CODEC_INC = -I../Windows/codecs/include
LIBCODEC  = ../Windows/codecs/x86-watcom/
!ifeq MP3LIB mad
mp3_obj=snd_mp3
lib_mp3dec=$(LIBCODEC)mad.lib
!endif
!ifeq MP3LIB mpg123
mp3_obj=snd_mpg123
lib_mp3dec=$(LIBCODEC)mpg123.lib
!endif
!ifeq VORBISLIB vorbis
cpp_vorbisdec=
lib_vorbisdec=$(LIBCODEC)vorbisfile.lib $(LIBCODEC)vorbis.lib $(LIBCODEC)ogg.lib
!endif
!ifeq VORBISLIB tremor
cpp_vorbisdec=-DVORBIS_USE_TREMOR
lib_vorbisdec=$(LIBCODEC)vorbisidec.lib $(LIBCODEC)ogg.lib
!endif

CODECLIBS =
!ifeq USE_CODEC_WAVE 1
CFLAGS+= -DUSE_CODEC_WAVE
!endif
!ifeq USE_CODEC_FLAC 1
CFLAGS+= -DUSE_CODEC_FLAC
CFLAGS+= -DFLAC__NO_DLL
CODECLIBS+= $(LIBCODEC)FLAC.lib
!endif
!ifeq USE_CODEC_OPUS 1
CFLAGS+= -DUSE_CODEC_OPUS
CODECLIBS+= $(LIBCODEC)opusfile.lib $(LIBCODEC)opus.lib $(LIBCODEC)ogg.lib
!endif
!ifeq USE_CODEC_VORBIS 1
CFLAGS+= -DUSE_CODEC_VORBIS $(cpp_vorbisdec)
CODECLIBS+= $(lib_vorbisdec)
!endif
!ifeq USE_CODEC_MP3 1
CFLAGS+= -DUSE_CODEC_MP3
CODECLIBS+= $(lib_mp3dec)
!endif
!ifeq USE_CODEC_MIKMOD 1
CFLAGS+= -DUSE_CODEC_MIKMOD
CFLAGS+= -DMIKMOD_STATIC
CODECLIBS+= $(LIBCODEC)mikmod.lib
!endif
!ifeq USE_CODEC_XMP 1
CFLAGS+= -DUSE_CODEC_XMP
CFLAGS+= -DXMP_NO_DLL
CODECLIBS+= $(LIBCODEC)libxmp.lib
!endif
!ifeq USE_CODEC_MODPLUG 1
CFLAGS+= -DUSE_CODEC_MODPLUG
CFLAGS+= -DMODPLUG_STATIC
CODECLIBS+= $(LIBCODEC)modplug.lib
!endif
!ifeq USE_CODEC_UMX 1
CFLAGS+= -DUSE_CODEC_UMX
!endif
CFLAGS+= $(CODEC_INC)

COMMON_LIBS= opengl32.lib winmm.lib

LIBS = $(CODECLIBS) $(SDL_LIBS) $(COMMON_LIBS) $(NET_LIBS)

# ---------------------------
# targets
# ---------------------------

all: ironwail.exe

# ---------------------------
# rules
# ---------------------------

.EXTENSIONS: .res .rc

.c.obj:
	wcc386 $(INCLUDES) $(CFLAGS) $(SDL_CFLAGS) -fo=$^@ $<
SDL_win32_main.obj: ../Windows/SDL/main/SDL_win32_main.c
	wcc386 $(CFLAGS_BASE) $(SDL_CFLAGS) -fo=$^@ $<
SDL_windows_main.obj: ../Windows/SDL2/main/SDL_windows_main.c
	wcc386 $(CFLAGS_BASE) $(SDL_CFLAGS) -I../Windows/SDL2/main -fo=$^@ $<
quakespasm.res: ../Windows/QuakeSpasm.rc
	wrc -q -r -bt=nt -I../Windows -fo=$^@ $<

# ----------------------------------------------------------------------------
# objects
# ----------------------------------------------------------------------------

MUSIC_OBJS= bgmusic.obj &
	snd_codec.obj &
	snd_flac.obj &
	snd_wave.obj &
	snd_vorbis.obj &
	snd_opus.obj &
	$(mp3_obj).obj &
	snd_mp3tag.obj &
	snd_mikmod.obj &
	snd_modplug.obj &
	snd_xmp.obj &
	snd_umx.obj
COMOBJ_SND = snd_dma.obj snd_mix.obj snd_mem.obj $(MUSIC_OBJS)
SYSOBJ_SND = snd_sdl.obj
SYSOBJ_CDA = cd_sdl.obj
SYSOBJ_INPUT = in_sdl.obj
SYSOBJ_GL_VID= gl_vidsdl.obj
SYSOBJ_NET = net_win.obj net_wins.obj net_wipx.obj
SYSOBJ_SYS = pl_win.obj sys_sdl_win.obj
SYSOBJ_MAIN= main_sdl.obj
!ifeq USE_SDL2 1
SYSOBJ_MAIN+= SDL_windows_main.obj
!else
SYSOBJ_MAIN+= SDL_win32_main.obj
!endif
SYSOBJ_RES = quakespasm.res

GLOBJS = &
	gl_refrag.obj &
	gl_rlight.obj &
	gl_rmain.obj &
	gl_fog.obj &
	gl_rmisc.obj &
	r_part.obj &
	r_world.obj &
	gl_screen.obj &
	gl_shaders.obj &
	gl_sky.obj &
	gl_warp.obj &
	$(SYSOBJ_GL_VID) &
	gl_draw.obj &
	image.obj &
	gl_texmgr.obj &
	gl_mesh.obj &
	r_sprite.obj &
	r_alias.obj &
	r_brush.obj &
	gl_model.obj

OBJS = strlcat.obj &
	strlcpy.obj &
	$(GLOBJS) &
	$(SYSOBJ_INPUT) &
	$(COMOBJ_SND) &
	$(SYSOBJ_SND) &
	$(SYSOBJ_CDA) &
	$(SYSOBJ_NET) &
	net_dgrm.obj &
	net_loop.obj &
	net_main.obj &
	chase.obj &
	cl_demo.obj &
	cl_input.obj &
	cl_main.obj &
	cl_parse.obj &
	cl_tent.obj &
	console.obj &
	keys.obj &
	menu.obj &
	sbar.obj &
	view.obj &
	wad.obj &
	cmd.obj &
	common.obj &
	steam.obj &
	miniz.obj &
	crc.obj &
	cvar.obj &
	cfgfile.obj &
	host.obj &
	host_cmd.obj &
	mathlib.obj &
	pr_cmds.obj &
	pr_edict.obj &
	pr_exec.obj &
	sv_main.obj &
	sv_move.obj &
	sv_phys.obj &
	sv_user.obj &
	world.obj &
	zone.obj &
	$(SYSOBJ_SYS) $(SYSOBJ_MAIN)

# ------------------------
# Watcom build rules
# ------------------------

# 1 MB stack size.
ironwail.exe: $(OBJS) quakespasm.res
	wlink N $@ SYS NT_WIN OPTION q OPTION STACK=0x100000 OPTION RESOURCE=$^*.res LIBR {$(LIBS)} F {$(OBJS)}

clean: .symbolic
	rm -f *.obj *.res *.err ironwail.exe<|MERGE_RESOLUTION|>--- conflicted
+++ resolved
@@ -1,10 +1,5 @@
-<<<<<<< HEAD
 # makefile to build ironwail.exe for Windows using Open Watcom:
-# wmake -f OWMakefile.win32
-=======
-# makefile to build quakespasm.exe for Windows using Open Watcom:
-#   wmake -f Makefile.wat
->>>>>>> ae97a7b5
+# wmake -f Makefile.wat
 
 ### Enable/disable SDL2
 USE_SDL2=1
